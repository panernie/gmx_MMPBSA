--- conflicted
+++ resolved
@@ -142,10 +142,8 @@
         Generate PDB file to generate topology
         :return:
         """
-<<<<<<< HEAD
+
         logging.info('Get PDB files from GROMACS structures files...')
-=======
-        logging.info('Get PDB files from structures files...')
         if self.external_progs['gmx'].full_path:
             gmx = self.external_progs['gmx'].full_path
         elif self.external_progs['gmx_d'].full_path:
@@ -164,7 +162,7 @@
             make_ndx = [gmx, 'make_ndx']
             trjconv = [gmx, 'trjconv']
             editconf = [gmx, 'editconf']
->>>>>>> 860010c4
+
 
         # wt complex
         # make index for extract pdb structure
