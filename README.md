# Installation
## Requirements
gmx_MMPBSA contains a module that allows for plotting the results. For this it requires the installation of PyQt5.

    amber.python -m pip install PyQt5

## Install gmx_MMPBSA
You can install gmx_MMPBSA from the `stable` version on PYPI:

    amber.python -m pip install gmx_MMPBSA 

or the `development` version from GitHub:

    amber.python -m pip git+https://github.com/Valdes-Tresanco-MS/gmx_MMPBSA --upgrade

### Update
If you already have installed a previous gmx_MMPBSA version, you can update it as follows:

`stable` version (recommended):

    amber.python -m pip install gmx_MMPBSA --upgrade

`development` version from GitHub:

    amber.python -m pip git+https://github.com/Valdes-Tresanco-MS/gmx_MMPBSA --upgrade 
    
**We will do our best to keep the PYPI package up to date.**

# Documentation
**Note: We do not intend to replace the original [MMPBSA.py](https://pubs.acs.org/doi/10.1021/ct300418h); instead, 
we have implemented and improved some functionalities, and what is most important, made this valuable tool available 
for Gromacs users. Most of the documentation below is found in the [Amber manual](https://ambermd.org/doc12/Amber20.pdf#chapter.34), 
we will point out what is new or different. Neither of these should be considered as a “black-box”, and users 
should be familiar with Amber and MM/PB(GB)SA method before at-tempting these sorts of calculations. These scripts 
automate a series of calculations, and cannot trap all the types of errors that might occur. You can review some of the 
answers to the questions that we consider most common here. If you find a bug or have any question, please consider 
opening an [issue](https://github.com/Valdes-Tresanco-MS/gmx_MMPBSA/issues).**

## Introduction
Molecular Mechanics / Poisson Boltzmann (or Generalized Born) Surface Area (MM/PB(GB)SA) calculations is a post-processing
method in which representative snapshots from an ensemble of conformations are used to calculate the free energy
change between two states (typically a bound and free state of a receptor and ligand). Free energy differences are
calculated by combining the so-called gas phase energy contributions (MM term) that are independent of the chosen solvent
model as well as solvation free energy components (both polar and non-polar) calculated from an implicit solvent
model combination (PBSA or GBSA) for each species. Entropy contributions to the total free energy may be added as a further 
refinement. 

The gas phase free energy contributions are calculated by sander or mmpbsa_py_energy within the AmberTools package 
according to the force field used in the MD simulation. The solvation free energy contributions may be further 
decomposed into a polar and non-polar contributions. The polar portion is calculated using the Poisson Boltzmann (PB) 
equation, the Generalized Born method, or the Reference Interaction Site Model (RISM). The PB equation is solved 
numerically by either the pbsa program included with AmberTools or by the Adaptive Poisson Boltzmann Solver (APBS) 
program (for more information, see http://www.poissonboltzmann.org/apbs). The non-polar contribution is approximated by 
the LCPO method implemented within sander or the molsurf method as implemented in cpptraj. The entropy calculations 
can be done in either a HCT Generalized Born solvation model or in the gas phase using a mmpbsa_py_nabnmode 
program written in the nab programming language, or via the quasi-harmonic approximation in ptraj as in the original 
[MMPBSA.py](https://pubs.acs.org/doi/10.1021/ct300418h). In this new module, entropy term (−TΔS) can be also estimated 
using the so-called [Interaction Entropy](https://pubs.acs.org/doi/abs/10.1021/jacs.6b02682) method, which is 
theoretically rigorous, computationally efficient, and numerically reliable for calculating entropic contribution to 
free energy in protein–ligand binding and other interaction processes.

Usually, the Single Trajectory (ST) approximation is employed when performing MM/PB(GB)SA calculations. This approximation
assumes that the configurational space explored by the systems are very similar between the bound and unbound states, 
so every snapshot for each species (_i.e._ complex, receptor, and ligand) is extracted from the same trajectory file. This
approximation improves binding free energies convergence and also reduces the computing time. However, it only should be 
applied when the molecules in the unbound state present a similar behavior to that of the bound state. On the other 
hand, in the so-called Multiple Trajectory (MT) approximation, the snapshots for each one of the species (_i.e._ complex, 
receptor, and ligand) are extracted from their own trajectory file. This approximation, theoretically more rigorous 
though, leads to higher standard deviation of the binding free energies.  

Further information can be found in [Amber manual](https://ambermd.org/doc12/Amber20.pdf):
* [MMPBSA.py](https://ambermd.org/doc12/Amber20.pdf#chapter.34)
* [The Generalized Born/Surface Area Model](https://ambermd.org/doc12/Amber20.pdf#chapter.4)
* [PBSA](https://ambermd.org/doc12/Amber20.pdf#chapter.6)
* [Reference Interaction Site Model](https://ambermd.org/doc12/Amber20.pdf#chapter.7)
* [Generalized Born (GB) for QM/MM calculations](https://ambermd.org/doc12/Amber20.pdf#subsection.10.1.3)

and the foundational papers:
* [Srinivasan J. et al., 1998](https://pubs.acs.org/doi/abs/10.1021/ja981844+) 
* [Kollman P. A. et al., 2000](https://pubs.acs.org/doi/abs/10.1021/ar000033j) 
* [Gohlke H., Case D. A. 2004](https://onlinelibrary.wiley.com/doi/abs/10.1002/jcc.10379) 

as well as some reviews:
* [Genheden S., Ryde U. 2015](https://www.tandfonline.com/doi/full/10.1517/17460441.2015.1032936) 
* [Wang et. al., 2018](https://www.frontiersin.org/articles/10.3389/fmolb.2017.00087/full)  
* [Wang et. al., 2019](https://pubs.acs.org/doi/abs/10.1021/acs.chemrev.9b00055) 

## gmx_MMPBSA in a nutshell
gmx_MMPBSA brings all the [MMPBSA.py](https://pubs.acs.org/doi/10.1021/ct300418h) functionalities to Gromacs users. 
In addition, few other functionalities were implemented that eases a number of calculations (_e.g._ MM/PB(GB)SA 
with different internal dielectric constant, interaction entropy calculation). A GUI application is also incorporated 
that allows for visualizing the results and saving high-quality images.

### Types of calculations you can do
There are many different options for running gmx_MMPBSA. Among the types of calculations you can do are:
* **Normal binding free energies**, with either PB or GB implicit solvent models. Each can be done with either
1, 2, or 3 different trajectories, but the complex, receptor, and ligand topology files must all be defined. The
complex trajectory must always be provided. Whichever trajectories of the receptor and/or ligand that are NOT
specified will be extracted from the complex trajectory. This allows a 1-, 2-, or 3-trajectory analysis. All PB
calculations and GB models can be performed with just AmberTools via the mmpbsa_py_energy program installed with 
MMPBSA.py.
* **Stability** calculations with any calculation type.
* **Alanine scanning** with either PB or GB implicit solvent models. All trajectories will be mutated to match
the mutated topology files, and whichever calculations that would be carried out for the normal systems are
also carried out for the mutated systems. Note that only 1 mutation is allowed per simulation, and it must
be to an alanine. If mutant_only is not set to 1, differences resulting from the mutations are calculated. This
option is incompatible with intermediate NetCDF trajectories (see the netcdf = 1 option above). This has the
same program requirements as option 1 above.
* **Entropy corrections**. An entropy term can be added to the free energies calculated above using either the
quasi-harmonic approximation, the normal mode approximation or interaction entropy approximations. Calculations will be 
done for the normal and mutated systems (alanine scanning) as requested. Normal mode calculations are done with the
mmpbsa_py_nabnmode program included with AmberTools.
* **Decomposition schemes**. The energy terms will be decomposed according to the decomposition scheme
outlined in the idecomp variable description. This should work with all of the above, though entropy terms
cannot be decomposed. APBS energies cannot be decomposed, either. Neither can PBSA surface area terms.
This functionality requires sander from the Amber 11 (or later) package.
* **QM/MMGBSA**. This is a binding free energy (or stability calculation) using the Generalized Born solvent
model allowing you to treat part of your system with a quantum mechanical Hamiltonian. See [“Advanced
Options”](https://github.com/Valdes-Tresanco-MS/gmx_MMPBSA#Advanced-Options) for tips about optimizing this option. 
This functionality requires sander from the Amber package.
* **MM/3D-RISM**. This is a binding free energy (or stability calculation) using the 3D-RISM solvation model.
This functionality is performed with rism3d.snglpnt built with AmberTools.
* **Membrane Protein MMPBSA**. Calculate the MMPBSA binding free energy for a ligand bound to a protein
that is embedded into a membrane. Only use_sander=1 is supported.

### Two examples...
#### Protein-protein binding free energy calculations
In its simplest version, gmx_MMPBSA requires:

* The structure file (*.tpr) -- *.tpr used as input in mdrun program for MD simulation
* An index file (*.ndx) -- *.ndx file containing the receptor and ligand in separated groups
* Receptor and ligand group numbers in the index file
* A trajectory file (*.xtc, *.pdb, *.trr) -- final Gromacs MD trajectory, fitted and with no pbc.
* An input parameters file (*.in) -- input file containing all the specifications regarding the type of calculation that
is going to be performed

_See a detailed list of all the flags in gmx_MMPBSA command line [here](https://github.com/Valdes-Tresanco-MS/gmx_MMPBSA#calling-gmx_mmpbsa-from-the-command-line)_

That being said, once you are in the folder containing all files, the command-line will be as follows:

    gmx_MMPBSA -O -i mmpbsa.in -cs com.tpr -ci index.ndx -cg 19 20 -ct com_traj.xtc

where the `mmpbsa.in` input file, is a text file containing the following lines:

```
Sample input file for GB calculation
&general
startframe=5, endframe=21, verbose=2
/
&gb
<<<<<<< HEAD
igb=2, saltcon=0.150
=======
igb=2, saltcon=0.150,
>>>>>>> 38c7b9cc
/
```

_See a detailed list of all the options in gmx_MMPBSA input file [here](https://github.com/Valdes-Tresanco-MS/gmx_MMPBSA#the-input-file) 
as well as several [examples](https://github.com/Valdes-Tresanco-MS/gmx_MMPBSA#sample-input-files)_

In this case, a single trajectory (ST) approximation is followed, which means the receptor and ligand (in this case, the 
ligand is also another protein) amber format topologies will be obtained from that of the complex. To do so, a MD *.tpr 
file (`com.tpr`), an index file (`index.ndx`), a trajectory file (`com_traj.xtc`), and both the receptor and ligand group numbers 
in the index file (`19 20`) are needed. The `mmpbsa.in` input file will contain all the parameters needed for the 
MM/PB(GB)SA calculation. In this case, 16 frames `(endframe-startframe)/interval = (21-5)/1 = 16` are going to be used 
when performing the the MM/PB(GB)SA calculation with the igb5 (GB-OBC2) model and a salt concentration = 0.15M.

#### Protein-ligand binding free energy calculations

This case is very similar to that of described previously, with the only difference that ligand *.mol2 file must be 
defined. This *.mol2 file should contain all the charges as well as the bonds for the ligand. A *.mol2 output file from
[antechamber](http://ambermd.org/tutorials/basic/tutorial4b/index.php) is recommended.

That being said, once you are in the folder containing all files, the command-line will be as follows:

    gmx_MMPBSA -O -i mmpbsa.in -cs com.tpr -ci index.ndx -cg 1 13 -ct com_traj.xtc -lm ligand.mol2

where the `mmpbsa.in` input file, is a text file containing the following lines:

```
Sample input file for GB calculation
&general
startframe=5, endframe=21, verbose=2
/
&gb
<<<<<<< HEAD
igb=2, saltcon=0.150
=======
igb=2, saltcon=0.150,
>>>>>>> 38c7b9cc
/
```

_See a detailed list of all the options in gmx_MMPBSA input file [here](https://github.com/Valdes-Tresanco-MS/gmx_MMPBSA#the-input-file) 
as well as several [examples](https://github.com/Valdes-Tresanco-MS/gmx_MMPBSA#sample-input-files)_

### Calling gmx_MMPBSA from the command-line
gmx_MMPBSA is invoked through the command line as follows:
```
usage: gmx_MMPBSA [-h] [-v] [--input-file-help] [-O] [-prefix <file prefix>] [-i FILE] [-xvvfile XVVFILE] [-o FILE] 
                  [-do FILE] [-eo FILE] [-deo FILE] [-gui] [-s] [-cs <Structure File>] [-ci <Index File>] 
                  [-cg index index] [-ct [TRJ [TRJ ...]]] [-rs <Structure File>] [-ri <Index File>] [-rg index] 
                  [-rt [TRJ [TRJ ...]]] [-lm <Structure File>] [-ls <Structure File>] [-li <Index File>] [-lg index]
                  [-lt [TRJ [TRJ ...]]] [-make-mdins] [-use-mdins] [-rewrite-output]

gmx_MMPBSA is an effort to bring Amber's MMPBSA.py functionalities and more to Gromacs users. This program is based on 
Amber's MMPBSA.py and essentially works as such. gmx_MMPBSA minimizes compatibility-related issues since it will process
any Gromacs files compatible with the Gromacs in the path.

optional arguments:
  -h, --help            show this help message and exit
  -v, --version         show program's version number and exit
  --input-file-help     Print all available options in the input file. (default: False)

Miscellaneous Options:
  -O, --overwrite       Allow output files to be overwritten (default: False)
  -prefix <file prefix>
                        Prefix for intermediate files. (default: _GMXMMPBSA_)

Input and Output Files:
  These options specify the input files and optional output files.

  -i FILE               MM/PBSA input file. (default: None)
  -xvvfile XVVFILE      XVV file for 3D-RISM. (default: $AMBERHOME/dat/mmpbsa/spc.xvv)
  -o FILE               Output file with MM/PB(GB)SA statistics. (default: FINAL_RESULTS_MMPBSA.dat)
  -do FILE              Output file for decomposition statistics summary. (default: FINAL_DECOMP_MMPBSA.dat)
  -eo FILE              CSV-format output of all energy terms for every frame in every calculation. File name forced to
                         end in [.csv]. This file is only written when specified on the command-line. (default: None)
  -deo FILE             CSV-format output of all energy terms for each printed residue in decomposition calculations. 
                         File name forced to end in [.csv]. This file is only written when specified on the 
                         command-line. (default: None)
  -gui                  Open GUI plotting app when all calculations are finished (default: True)
<<<<<<< HEAD
  -s                    Perform stability calculation. Only the complex parameters are required. If ligand is 
                         non-Protein (small molecule) type, then ligand *.mol2 file is required. In any other case 
                         receptor and ligand parameters will be ignored. See description bellow (default: False)
=======

Options:
  These options specify explicit calculation type

  -s                    Perform stability calculation. Only the complex parameters are required. If ligand is non-Protein
                         (small molecule) type, then ligand *.mol2 file is required. In any other case receptor
                         and ligand parameters will be ignored. (default: False)
>>>>>>> 38c7b9cc

Complex:
  Complex files and info that are needed to perform the calculation. If the receptor and / or the ligand info is not 
   defined, we generate them from that of the complex.

<<<<<<< HEAD
  -cs <Structure File>  Structure file of the bound complex. If it is Protein-Ligand (small molecule) complex, make 
                         sure that you define -lm option (default: None)
  -ci <Index File>      Index file of the bound complex. (default: None)
  -cg index index       Groups of receptor and ligand in complex index file. The notation is as follows: "-cg <Receptor
                         group> <Ligand group>", ie. -cg 1 13 (default: None)
  -ct [TRJ [TRJ ...]]   Input trajectories of the complex. Make sure the trajectoiry is fitted and pbc have benn removed
                         Allowed formats: *.xtc (recommended), *.trr, *.pdb (specify as many as you'd like). 
                         (default: None)
=======
  -cs <Structure File>  Structure file of the complex. If it is Protein-Ligand (small molecule) complex, make 
                         sure that you define -lm option. Allowed formats: *.tpr (recommended), *.pdb, *.gro (default: None)
  -ci <Index File>      Index file of the complex. (default: None)
  -cg index index       Receptor and ligand groups in complex index file. The notation is as follows: "-cg <Receptor
                         group> <Ligand group>", e.g. -cg 1 13 (default: None)
  -ct [TRJ [TRJ ...]]   Input trajectories of the complex. Make sure the trajectoiry is fitted and pbc have been removed
                         Allowed formats: *.xtc (recommended), *.trr, *.pdb, *.gro (specify as many as you'd like). (default: None)
>>>>>>> 38c7b9cc

Receptor:
  Receptor files and info that are needed to perform the calculation. If the receptor info is not defined, we generate it 
   from that of the complex.

  -rs <Structure File>  Structure file of the unbound receptor for multiple trajectory approach. Allowed formats: 
                         *.tpr (recommended), *.pdb, *.gro (default: None)
  -ri <Index File>      Index file of the unbound receptor. (default: None)
  -rg index             Receptor group in receptor index file. The notation is as follows: "-lg <Receptor group>", 
                         e.g. -rg 1 (default: None)
  -rt [TRJ [TRJ ...]]   Input trajectories of the unbound receptor for multiple trajectory approach. Allowed formats: 
                         *.xtc (recommended), *.trr, *.pdb, *.gro (specify as many as you'd like). (default: None)

Ligand:
  Ligand files and info that are needed to perform the calculation. If the ligand are not defined, we generate it 
   from that of the complex.

  -lm <Structure File>  A *.mol2 file of the unbound ligand used to parametrize ligand for Gromacs. Most be defined if 
                         Protein-Ligand (small molecule) complex was define. Antechamber output *.mol2 is recommended (default: None)
  -ls <Structure File>  Structure file of the unbound ligand. If ligand is a small molecule, make sure that you definde 
                         above -lm option. Allowed formats: *.tpr (recommended), *.pdb, *.gro (default: None)
  -li <Index File>      Index file of the unbound ligand. (default: None)
  -lg index             Ligand group in ligand index file. The notation is as follows: "-lg <Ligand group>", 
                         e.g. -lg 13 (default: None)
  -lt [TRJ [TRJ ...]]   Input trajectories of the unbound ligand for multiple trajectory approach. Allowed formats: 
                         *.xtc (recommended), *.trr, *.pdb, *.gro (specify as many as you'd like). (default: None)

Miscellaneous Actions:
  -make-mdins           Create the input files for each calculation and quit. This allows you to modify them and re-run
                         using -use-mdins (default: False)
  -use-mdins            Use existing input files for each calculation. If they do not exist with the appropriate names, 
                         gmx_MMPBSA will quit in error. (default: False)
  -rewrite-output       Do not re-run any calculations, just parse the output files from the previous calculation and 
                         rewrite the output files. (default: False)

This program will calculate binding free energies using end-state free energy methods on an ensemble of snapshots using 
a variety of implicit solvent models
```

### Running gmx_MMPBSA
#### Serial version
This version is installed via pip as described above. AMBERHOME variable must be set, or it will quit with an error. An example 
command-line call is shown below:

    gmx_MMPBSA -O -i mmpbsa.in -cs com.tpr -ci index.ndx -cg 1 13 -ct com_traj.xtc

You can found test files in GitHub (https://github.com/Valdes-Tresanco-MS/gmx_MMPBSA/test_files)

#### Parallel (MPI) version
Unlike MMPBSA.py, gmx_MMPBSA will be installed as a separate package from the Amber installation. When installing Amber with mpi,
a MMPBSA.py version called "MMPBSA.py.MPI" will be installed as well. Since we cannot detect if Amber was installed one way or
another, we simply decided to adapt the gmx_MMPBSA executable to use an argument. That is, gmx_MMPBSA is a single script
that executes the serial version or the parallel version with mpi depending on whether the user defines the "mpi" or
"MPI" argument. In principle, both the serial and parallel versions should work correctly when Amber was installed in parallel.

The parallel version, like MMPBSA.py.MPI requires the mpi4py module. If you did the parallel installation of Amber, it 
should be installed. In any case, it could be installed in the following way:

    amber.python -m pip install mpi4py
    
A usage example is shown below:

    mpirun -np 2 gmx_MMPBSA MPI -O -i mmpbsa.in -cs com.tpr -ci index.ndx -cg 1 13 -ct com_traj.xtc

or

    mpirun -np 2 gmx_MMPBSA mpi -O -i mmpbsa.in -cs com.tpr -ci index.ndx -cg 1 13 -ct com_traj.xtc
    
One note: at a certain level, running RISM in parallel may actually hurt performance, since previous solutions are used 
as an initial guess for the next frame, hastening convergence. Running in parallel loses this advantage. Also, due to 
the overhead involved in which each thread is required to load every topology file when calculating energies, parallel 
scaling will begin to fall off as the number of threads reaches the number of frames. 

### The input file
As gmx_MMPBSA is based on [MMPBSA.py](https://pubs.acs.org/doi/10.1021/ct300418h), it uses an input file containing 
all the specification for the MM/PB(GB)SA calculation. The input file is designed to be as syntactically similar to 
other programs in Amber as possible. The input file has the same namelist structure as both sander and pmemd. The allowed 
namelists are &general, &gb, &pb, &rism, &alanine_scanning, &nmode, and &decomp. The input variables recognized in each 
namelist are described below, but those in &general are typically variables that apply to all aspects of the calculation
or parameters required for build amber topologies from Gromacs files. 
The &gb namelist is unique to Generalized Born calculations, &pb is unique to Poisson Boltzmann calculations, &rism is 
unique to 3D-RISM calculations, &alanine_scanning is unique to alanine scanning calculations, &nmode is unique to the
normal mode calculations used to approximate vibrational entropies, and &decomp is unique to the decomposition
scheme. All of the input variables are described below according to their respective namelists. Integers and floating
point variables should be typed as-is while strings should be put in either single- or double-quotes. All variables
should be set with `variable = value` and separated by commas. See several 
[examples](https://github.com/Valdes-Tresanco-MS/gmx_MMPBSA#sample-input-files) below. Variables will usually be matched 
to the minimum number of characters required to uniquely identify that variable within that namelist. Variables require 
at least 4 characters to be matched unless that variable name has fewer than 4 characters (in which case the whole 
variable name is required). For example, “star” in &general will match “startframe”. However, “stare” and “sta” will 
match nothing.

**&general namelist variables**

`debug_printlevel` MMPBSA.py prints errors by raising exceptions, and not catching fatal errors. If debug_printlevel 
is set to 0, then detailed tracebacks (effectively the call stack showing exactly where in the program the 
error occurred) is suppressed, so only the error message is printed. If debug_printlevel is set to 1 or 
higher, all tracebacks are printed, which aids in debugging of issues. Default: 0. (Advanced Option)

`startframe` The frame from which to begin extracting snapshots from the full, concatenated trajectory comprised
of every trajectory file placed on the command-line. This is always the first frame read. (Default = 1)  
          
`endframe` The frame from which to stop extracting snapshots from the full, concatenated trajectory comprised of every 
 trajectory file supplied on the command-line. (Default = 9999999)

```diff
@@ Input variable modified. Included Interaction entropy aproximation @@
```            
`entropy` It specifies whether to perform a quasi-harmonic entropy (QH) approximation with ptraj or the 
[Interaction Entropy (IE)](https://pubs.acs.org/doi/abs/10.1021/jacs.6b02682) approximation. The allowed values are 
(default = 0): 
* 0: Don’t
* 1: perform QH
* 2: perform IE

```diff
+ New input variable added
```
`entropy_seg` Specify the representative segment (in %), starting from the `endframe`, for the calculation of 
the Interaction Entropy, _e.g._: `entropy_seg = 25` means that the last quartile of the total number of frames 
(`(endframe-startframe)/interval`) will be used to calculate the average Interaction Entropy. Default: 25 (Only if `entropy = 2`)

```diff
+ New input variable added
```
`entropy_temp` Specify the temperature to calculate the entropy term `−TΔS` (Only if `entropy` = 2). Avoid 
inconsistencies with defined internal temperature (298.15 K) when nmode is used (Default = 298.15)
      
`interval` The offset from which to choose frames from each trajectory file. For example, an interval of 2 will pull
every 2nd frame beginning at startframe and ending less than or equal to endframe. (Default = 1)

```diff
- Input variable deleted. All files are needed for plotting
``` 
~~-`keep_files` The variable that specifies which temporary files are kept. All temporary files have the prefix 
`_GMXMMPBSA_` prepended to them (unless you change the prefix on the command-line—see subsection Subsection 34.3.2 for 
details). Allowed values are 0, 1, and 2. 0: Keep no temporary files 1: Keep all generated trajectory files and mdout 
files created by sander simulations 2: Keep all temporary files. Temporary files are only deleted if MMPBSA.py 
completes successfully (Default = 1) A verbose level of 1 is sufficient to use -rewrite-output and recreate the output
 file without rerunning any simulations.~~
            
`netcdf` Specifies whether or not to use NetCDF trajectories internally rather than writing temporary ASCII trajectory 
files. For very large trajectories, this could offer significant speedups, and requires less temporary space.
However, this option is incompatible with alanine scanning. Default value is 0.
* 0: Do NOT use temporary NetCDF trajectories
* 1: Use temporary NetCDF trajectories

```diff
+ New input variable added
```
`PBRadii` PBRadii to build amber topology files (Default = 3):
* 1: bondi, recommended when igb = 7
* 2: mbondi, recommended when igb = 1
* 3: mbondi2, recommended when igb = 2 or 5
* 4: mbondi3, recommended when igb = 8

```diff
+ New input variable added
```
`protein_forcefield` Define the force field used to build Amber topology for proteins. Make sure this force field is 
the same as the one used in Gromacs (Default = 3)
* 1: amber99
* 2: amber03
* 3: amber99SB
* 4: amber99SB-ildn
* 5: amber14SB

```diff
+ New input variable added
```
`ligand_forcefield` Define the force field used to build Amber topology for small molecules. Make sure this force field
 is the same as the one used to parametrize the ligand for Gromacs (Default = 1). Allowed values are:
* 1: gaff
* 2: gaff2

```diff
+ New input variable added
```
`solvated_trajectory` Define if it is necessary to clean the trajectories to leave only defined groups (Default = 1)
* 0: Don’t
* 1: Build clean trajectory

```diff
- Input variable deleted. ALways must be defined to get gromacs
```
~~-`search_path` Advanced option. By default, MMPBSA.py will only search for executables in $AMBERHOME/bin .
To enable it to search for binaries in your full PATH if they can’t be found in $AMBERHOME/bin , set
search_path to 1. Default 0 (do not search through the PATH ). This is particularly useful if you are using
an older version of sander that is not in AMBERHOME .~~

`use_sander` use sander for energy calculations, even when mmpbsa_py_energy will suffice (Default = 0)
* 0: Use mmpbsa_py_energy when possible
* 1: Always use sander

`verbose` The variable that specifies how much output is printed in the output file. There are three allowed 
values (Default = 1): 
* 0: print difference terms 
* 1: print all complex, receptor, and ligand terms 
* 2: also print bonded terms if one trajectory is used 

**&gb namelist variables**

`ifqnt` Specifies whether a part of the system is treated with quantum mechanics. This functionality requires sander 
igb Generalized Born method to use (seeSection 4). Allowed values are 1, 2, 5, 7 and 8. (Default = 5) All models are 
now available with both mmpbsa_py_energy and sander.(Default = 0)
* 0: Potential function is strictly classical 
* 1: Use QM/MM

`qm_residues` Comma- or semicolon-delimited list of complex residues to treat with quantum mechanics. All
whitespace is ignored. All residues treated with quantum mechanics in the complex must be treated with
quantum mechanics in the receptor or ligand to obtain meaningful results.

```diff
+ Input variable added.
```
`intdiel` Define Internal dielectric constant without use external *.mdin file (Default = 1.0)

`qm_theory` Which semi-empirical Hamiltonian should be used for the quantum calculation. No default, this must
be specified. See its description in the QM/MM section of the manual for options.

`qmcharge_com` The charge of the quantum section for the complex. (Default = 0)

`qmcharge_lig` The charge of the quantum section of the ligand. (Default = 0)

`qmcharge_rec` The charge of the quantum section for the receptor. (Default = 0)

`qmcut` The cutoff for the qm/mm charge interactions. (Default = 9999.0)

`saltcon` Salt concentration in Molarity. (Default = 0.0)

`surfoff` Offset to correct (by addition) the value of the non-polar contribution to the solvation free energy term
(Default 0.0)

`surften` Surface tension value (Default = 0.0072). Units in kcal/mol/ Å 2

`molsurf` When set to 1, use the molsurf algorithm to calculate the surface area for the nonpolar solvation term.
When set to 0, use LCPO (Linear Combination of Pairwise Overlaps). (Default 0)

`probe` Radius of the probe molecule (supposed to be the size of a solvent molecule), in Angstroms, to use when
determining the molecular surface (only applicable when molsurf is set to 1). Default is 1.4.

`msoffset` Offset to apply to the individual atomic radii in the system when calculating the molsurf surface. See
the description of the molsurf action command in [cpptraj](https://ambermd.org/doc12/Amber20.pdf#chapter.32). Default is 0.

**&pb namelist variables**

`inp` Option to select different methods to compute non-polar solvation free energy (Default = 2).
* 0: No non-polar solvation free energy is computed
* 1: The total non-polar solvation free energy is modeled as a single term linearly proportional to the solvent accessible
surface area, as in the PARSE parameter set, that is, if INP = 1, USE_SAV must be equal to 0.
* 2: The total non-polar solvation free energy is modeled as two terms: the cavity term and the dispersion term. The 
dispersion term is computed with a surface-based integration method closely related to the PCM solvent for quantum 
chemical programs. Under this framework, the cavity term is still computed as a term linearly proportional to the 
molecular solvent-accessible-surface area (SASA) or the molecular volume enclosed by SASA.

`cavity_offset` Offset value used to correct non-polar free energy contribution (Default = -0.5692) This is not used
for APBS.

`cavity_surften` Surface tension. (Default = 0.0378 kcal/mol Angstrom 2 ). Unit conversion to kJ done automatically for 
APBS.

`exdi` External dielectric constant (Default = 80.0).

`indi` Internal dielectric constant (Default = 1.0).

`fillratio` The ratio between the longest dimension of the rectangular finite-difference grid and that of the solute
(Default = 4.0).

`scale` Resolution of the Poisson Boltzmann grid. It is equal to the reciprocal of the grid spacing. (Default = 2.0)

`istrng` Ionic strength in Molarity. It is converted to mM for PBSA and kept as M for APBS. (Default = 0.0)

`linit` Maximum number of iterations of the linear Poisson Boltzmann equation to try (Default = 1000)

`prbrad` Solvent probe radius in Angstroms. Allowed values are 1.4 and 1.6 (Default = 1.4)

`radiopt` The option to set up atomic radii according to 0: the prmtop, or 1: pre-computed values (see Amber
manual for more complete description). (Default = 1)

`sander_apbs` Option to use APBS for PB calculation instead of the built-in PBSA solver. This will work only
through the iAPBS interface built into sander.APBS. Instructions for this can be found online at the
iAPBS/APBS websites. Allowed values are 0: Don’t use APBS, or 1: Use sander.APBS. (Default = 0)

`memopt` Turn on membrane protein support (Default = 0).

`emem` Membrane dielectric constant (Default = 1.0).

`mthick` Membrane thickness (Default = 40.0).

`mctrdz` Absolute membrane center in the z-direction (Default=0.0, use protein center as the membrane center).

`poretype` Turn on the automatic membrane channel/pore finding method (Default=1).

A more thorough description of these and other options can be found [here](https://ambermd.org/doc12/Amber20.pdf#chapter.6).
Please also note that the default options have changed over time. For a detailed discussion of all related options on 
the quality of the MM/PB(GB)SA calculations, please check this [publication](https://onlinelibrary.wiley.com/doi/10.1002/jcc.24467).

**&alanine_scanning namelist variables**

`mutant_only` Option to perform specified calculations only for the mutants. Allowed values are 0: Do mutant and
original or 1: Do mutant only (Default = 0)
Note that all calculation details are controlled in the other namelists, though for alanine scanning to be performed,
the namelist must be included (blank if desired)
```diff
+Two options added to ease the alanine_scanning calculations
```
`mutant` Define whether the mutation will be perform in receptor or ligand. Allowed values are: receptor, rec, ligand or lig
 in any capitalization (Default = receptor or REC)

`mutant_res` Define the specific residue that is going to be mutated. Use the following format CHAIN:RESNUM (eg: 'A:350').
Please, make sure that your selection is correct and based on Gromacs numbering in processed files.

**&nmode namelist variables**

`dielc` Distance-dependent dielectric constant (Default = 1.0)

`drms` Convergence criteria for minimized energy gradient. (Default = 0.001)

`maxcyc` Maximum number of minimization cycles to use per snapshot in sander. (Default = 10000)

`nminterval` ∗ Offset from which to choose frames to perform nmode calculations on (Default = 1)

`nmendframe` ∗ Frame number to stop performing nmode calculations on (Default = 1000000)

`nmode_igb` Value for Generalized Born model to be used in calculations. Options are 0: Vacuum, 1: HCT GB
model (Default 1)

`nmode_istrng` Ionic strength to use in nmode calculations. Units are Molarity. Non-zero values are ignored if `nmode_igb`
 is 0 above. (Default = 0.0)

`nmstartframe` ∗ Frame number to begin performing nmode calculations on (Default = 1)

* These variables will choose a subset of the frames chosen from the variables in the &general namelist. Thus, the
“trajectory” from which snapshots will be chosen for nmode calculations will be the collection of snapshots upon
which the other calculations were performed.

**&decomp namelist variables**

`csv_format` Print the decomposition output in a Comma-Separated-Variable (CSV) file. CSV files open natively
in most spreadsheets. If set to 1, this variable will cause the data to be written out in a CSV file, and standard
error of the mean will be calculated and included for all data. If set to 0, the standard, ASCII format will be
used for the output file. Default is 1 (CSV-formatted output file)

`dec_verbose` Set the level of output to print in the decomp_output file.
* 0: DELTA energy, total contribution only
* 1: DELTA energy, total, sidechain, and backbone contributions
* 2: Complex, Receptor, Ligand, and DELTA energies, total contribution only
* 3: Complex, Receptor, Ligand, and DELTA energies, total, sidechain, and backbone contributions

Note: If the values 0 or 2 are chosen, only the Total contributions are required, so only those will be printed
to the mdout files to cut down on the size of the mdout files and the time required to parse them. Default = 0

`idecomp` Energy decomposition scheme to use:
* 1: Per-residue decomp with 1-4 terms added to internal potential terms
* 2: Per-residue decomp with 1-4 EEL added to EEL and 1-4 VDW added to VDW potential terms.
* 3: Pairwise decomp with 1-4 terms added to internal potential terms
* 4: Pairwise decomp with 1-4 EEL added to EEL and 1-4 VDW added to VDW potential terms

(No default. This must be specified!) This functionality requires sander.

`print_res` Select residues from the complex to print. Default is print all residues. This variable also accepts a 
sequence of individual residues and/or ranges. The different fields must be either comma- or semicolon-delimited. 
For example: print_res = “1, 3-10, 15, 100”, or print_res = “1; 3-10; 15; 100”. Both of these will print residues 1, 3 
through 10, 15, and 100 from the complex topology file and the corresponding residues in either the ligand and/or 
receptor topology files. 

```diff
- *Please note: Using idecomp=3 or 4 (pairwise) with a very large number of printed residues and a large number
- of frames can quickly create very, very large temporary mdout files. Large print selections also demand a large
- amount of memory to parse the mdout files and write decomposition output file (~500 MB for just 250 residues,
- since that’s 62500 pairs!) It is not unusual for the output file to take a significant amount of time to print if you
- have a lot of data. This is most applicable to pairwise decomp, since the amount of data scales as O(N 2 ).

+ Based on the above, we decided to add a new option that limits the selection of the residues that will be printed 
+ by default. We defined a selection method with the following structure:
+ print_res = "within 6"
+ where _within_ corresponds to the keyword and _6_ to the maximum distance criterion in Angstroms necessary to select 
+ the residues from both the receptor and ligand.
```

**&rism namelist variables***

`buffer` Minimum distance between solute and edge of solvation box. Specify this with grdspc below. Mutually
exclusive with ng and solvbox. Set buffer < 0 if you wish to use ng and solvbox. (Default = 14 Å)
closure The approximation to the closure relation. Allowed choices are kh (Kovalenko-Hirata), hnc (Hypernetted-
chain), or psen (Partial Series Expansion of order-n) where “n” is a positive integer (_e.g._, “pse3”). (Default
= ‘kh’)

`closureorder` (Deprecated) The order at which the PSE-n closure is truncated if closure is specified as “pse” or
“psen” (no integers). (Default = 1)

`grdspc` Grid spacing of the solvation box. Specify this with buffer above. Mutually exclusive with ng and solvbox.
(Default = 0.5 Å)

`ng` Number of grid points to use in the x, y, and z directions. Used only if buffer < 0. Mutually exclusive with
buffer and grdspc above, and paired with solvbox below. No default, this must be set if buffer < 0. Define
like “ng=1000,1000,1000”

`polardecomp` Decompose the solvation free energy into polar and non-polar contributions. Note that this will
increase computation time by roughly 80%. 0: Don’t decompose solvation free energy. 1: Decompose
solvation free energy. (Default = 0)

`rism_verbose` Level of output in temporary RISM output files. May be helpful for debugging or following con-
vergence. Allowed values are 0 (just print the final result), 1 (additionally prints the total number of iterations
for each solution), and 2 (additionally prints the residual for each iteration and details of the MDIIS solver).
(Default = 0)

`solvbox` Length of the solvation box in the x, y, and z dimensions. Used only if buffer < 0. Mutually exclusive
with buffer and grdspc above, and paired with ng above. No default, this must be set if buffer < 0. Define
like “solvbox=20,20,20”

`solvcut` Cutoff used for solute-solvent interactions. The default is the value of buffer. Therefore, if you set buffer
< 0 and specify ng and solvbox instead, you must set solvcut to a nonzero value or the program will quit in
error. (Default = buffer )

`thermo` Which thermodynamic equation you want to use to calculate solvation properties. Options are “std”, “gf”,
or “both” (case-INsensitive). “std” uses the standard closure relation, “gf” uses the Gaussian Fluctuation
approximation, and “both” will print out separate sections for both. (Default = “std”). Note that all data are
printed out for each RISM simulation, so no choice is any more computationally demanding than another.
Also, you can change this option and use the -rewrite-output flag to obtain a different printout after-the-fact.

`tolerance` Upper bound of the precision requirement used to determine convergence of the self-consistent solution.
This has a strong effect on the cost of 3D-RISM calculations. (Default = 1e-5).

* 3D-RISM calculations are performed with the rism3d.snglpnt program built with AmberTools, written by
Tyler Luchko. It is the most expensive, yet most statistical mechanically rigorous solvation model available in
MMPBSA.py. See [Chapter 7](https://ambermd.org/doc12/Amber20.pdf#chapter.7) for a more thorough description of options 
and theory. A list of references can be found there, too. One advantage of 3D-RISM is that an arbitrary solvent can 
be chosen; you just need to change the xvvfile specified on the command line (see [34.3.2](https://ambermd.org/doc12/Amber20.pdf#subsection.34.3.2)).

#### Sample input files
```
Sample input file for GB and PB calculation
&general
startframe=5, endframe=100, interval=5,
verbose=2
/
&gb
igb=5, saltcon=0.150,
/
&pb
istrng=0.15, fillratio=4.0
/
--------------------------------------------------------
Sample input file for Alanine scanning
&general
verbose=2,
/
&gb
igb=2, saltcon=0.10
/
&alanine_scanning
mutant='receptor'
mutant_res='A:350'
/
--------------------------------------------------------
Sample input file with nmode analysis
&general
startframe=5, endframe=100, interval=5,
verbose=2
/
&gb
igb=5, saltcon=0.150,
/
&nmode
nmstartframe=2, nmendframe=20, nminterval=2,
maxcyc=50000, drms=0.0001,
/
--------------------------------------------------------
Sample input file with decomposition analysis
&general
startframe=5, endframe=100, interval=5,
/
&gb
igb=5, saltcon=0.150,
/
&decomp
idecomp=2, dec_verbose=3,
print_res="20, 40-80, 200"
/
--------------------------------------------------------
Sample input file for QM/MMGBSA
&general
startframe=5, endframe=100, interval=5,
/
&gb
igb=5, saltcon=0.100, ifqnt=1, qmcharge=0,
qm_residues="100-105, 200", qm_theory="PM3"
/
--------------------------------------------------------
Sample input file for MM/3D-RISM
&general
startframe=5, endframe=100, interval=5,
/
&rism
polardecomp=1, thermo="gf"
/
--------------------------------------------------------
Sample input file for MMPBSA with membrane proteins
&general
use_sander=1,
startframe=1, endframe=100, interval=1, debug_printlevel=2
/
&pb
radiopt=0, indi=20.0, istrng=0.150,
fillratio=1.25, ipb=1, nfocus=1,
bcopt=10, eneopt=1, cutfd=7.0, cutnb=99.0,
npbverb=1, solvopt=2, inp=1,
memopt=1, emem=7.0, mctrdz=-10.383, mthick=36.086, poretype=1,
maxarcdot=15000
/
```

A few important notes about input files. Comments are allowed by placing a # at the beginning of the line (whites-
pace is ignored). Variable initialization may span multiple lines. In-line comments (_i.e._, putting a # for a comment
after a variable is initialized in the same line) is not allowed and will result in an input error. Variable declarations
must be comma-delimited, though all whitespace is ignored. Finally, all lines between namelists are ignored, so
comments can be added before each namelist without using #.

### The Output File
The header of the output file will contain information about the calculation. It will show a copy of the input
file as well as the names of all files that were used in the calculation (topology files and coordinate file(s)). If the
masks were not specified, it prints its best guess so that you can verify its accuracy, along with the residue name of
the ligand (if it is only a single residue).
The energy and entropy contributions are broken up into their components as they are in sander and nmode or
ptraj. The contributions are further broken into G gas and G solv . The polar and non-polar contributions are EGB (or
EPB) and ESURF (or ECAVITY / ENPOLAR), respectively for GB (or PB) calculations.
By default, bonded terms are not printed for any one-trajectory simulation. They are computed and their dif-
ferences calculated, however. They are not shown (nor included in the total) unless specifically asked for because
they should cancel completely. A single trajectory does not produce any differences between bond lengths, angles,
or dihedrals between the complex and receptor/ligand structures. Thus, when subtracted they cancel completely.
This includes the BOND, ANGLE, DIHED, and 1-4 interactions. If inconsistencies are found, these values are
displayed and inconsistency warnings are printed. When this occurs the results are generally useless. Of course
this does not hold for the multiple trajectory protocol, and so all energy components are printed in this case.
Finally, all warnings generated during the calculation that do not result in fatal errors are printed after calculation
details but before any results.

### Temporary Files
gmx_MMPBSA creates working files during the execution of the script beginning with the prefix `_GMXMMPBSA_`.
If gmx_MMPBSA does not finish successfully, several of these files may be helpful in diagnosing the problem.
For that reason, every temporary file is described below. Note that not every temporary file is generated in every 
simulation. At the end of each description, the lowest value of the original “keep_files” variable that will retain 
this file will be shown in parentheses. Nevertheless, in the current version, all the files are retained for plotting 
purposes.

`make_top.log` This file contains the output coming from all the Gromacs programs.

`leap.log` This file contains the output coming from tleap program.

`_GMXMMPBSA_gb.mdin` Input file that controls the GB calculation done in sander. (2)

`_GMXMMPBSA_pb.mdin` Input file that controls the PB calculation done in sander. (2)

`_GMXMMPBSA_gb_decomp_com.mdin` Input file that controls the GB decomp calculation for the complex done in
sander. (2)

`_GMXMMPBSA_gb_decomp_rec.mdin` Input file that controls the GB decomp calculation for the receptor done in
sander. (2)

`_GMXMMPBSA_gb_decomp_lig.mdin` Input file that controls the GB decomp calculation for the ligand done in sander.
(2)

`_GMXMMPBSA_pb_decomp_com.mdin` Input file that controls the PB decomp calculation for the complex done in
sander. (2)

`_GMXMMPBSA_pb_decomp_rec.mdin` Input file that controls the PB decomp calculation for the receptor done in
sander. (2)

`_GMXMMPBSA_pb_decomp_lig.mdin` Input file that controls the PB decomp calculation for the ligand done in sander.
(2)

`_GMXMMPBSA_gb_qmmm_com.mdin` Input file that controls the GB QM/MM calculation for the complex done in sander.
(2)

`_GMXMMPBSA_gb_qmmm_rec.mdin` Input file that controls the GB QM/MM calculation for the receptor done in sander.
(2)

`_GMXMMPBSA_gb_qmmm_lig.mdin` Input file that controls the GB QM/MM calculation for the ligand done in sander.
(2)

`_GMXMMPBSA_complex.mdcrd.#` Trajectory file(s) that contains only those complex snapshots that will be processed
by MMPBSA.py. (1)

`_GMXMMPBSA_ligand.mdcrd.#` Trajectory file(s) that contains only those ligand snapshots that will be processed by
MMPBSA.py. (1)

`_GMXMMPBSA_receptor.mdcrd.#` Trajectory file(s) that contains only those receptor snapshots that will be processed
by MMPBSA.py. (1)

`_GMXMMPBSA_complex_nc.#` Same as _GMXMMPBSA_complex.mdcrd.#, except in the NetCDF format. (1)

`_GMXMMPBSA_receptor_nc.#` Same as _GMXMMPBSA_receptor.mdcrd.#, except in the NetCDF format. (1)

`_GMXMMPBSA_ligand_nc.#` Same as _GMXMMPBSA_ligand.mdcrd.#, except in the NetCDF format. (1)

`_GMXMMPBSA_dummycomplex.inpcrd` Dummy inpcrd file generated by _GMXMMPBSA_complexinpcrd.in for use with
imin=5 functionality in sander. (1)

`_GMXMMPBSA_dummyreceptor.inpcrd` Same as above, but for the receptor. (1)

`_GMXMMPBSA_dummyligand.inpcrd` Same as above, but for the ligand. (1)

`_GMXMMPBSA_complex.pdb` Dummy PDB file of the complex required to set molecule up in nab programs

`_GMXMMPBSA_receptor.pdb` Dummy PDB file of the receptor required to set molecule up in nab programs

`_GMXMMPBSA_ligand.pdb` Dummy PDB file of the ligand required to set molecule up in nab programs

`_GMXMMPBSA_complex_nm.mdcrd.#` Trajectory file(s) for each thread with snapshots used for normal mode calcula-
tions on the complex. (1)

`_GMXMMPBSA_receptor_nm.mdcrd.#` Trajectory file for each thread with snapshots used for normal mode calcula-
tions on the receptor. (1)

`_GMXMMPBSA_ligand_nm.mdcrd.#` Trajectory file for each thread with snapshots used for normal mode calculations
on the ligand. (1)

`_GMXMMPBSA_ptrajentropy.in` Input file that calculates the entropy via the quasi-harmonic approximation. This
file is processed by ptraj. (2)

`_GMXMMPBSA_avgcomplex.pdb` PDB file containing the average positions of all complex conformations processed by

`_GMXMMPBSA_cenptraj.in.` It is used as the reference for the _GMXMMPBSA_ptrajentropy.in file above.
(1)

`_GMXMMPBSA_complex_entropy.out` File into which the entropy results from _GMXMMPBSA_ptrajentropy.in analysis
on the complex are dumped. (1)

`_GMXMMPBSA_receptor_entropy.out` Same as above, but for the receptor. (1)

`_GMXMMPBSA_ligand_entropy.out` Same as above, but for the ligand. (1)

`_GMXMMPBSA_ptraj_entropy.out` Output from running ptraj using _GMXMMPBSA_ptrajentropy.in. (1)

`_GMXMMPBSA_complex_gb.mdout.#` sander output file containing energy components of all complex snapshots done
in GB. (1)

`_GMXMMPBSA_receptor_gb.mdout.#` sander output file containing energy components of all receptor snapshots done
in GB. (1)

`_GMXMMPBSA_ligand_gb.mdout.#` sander output file containing energy components of all ligand snapshots done in
GB. (1)

`_GMXMMPBSA_complex_pb.mdout.#` sander output file containing energy components of all complex snapshots done
in PB. (1)

`_GMXMMPBSA_receptor_pb.mdout.#` sander output file containing energy components of all receptor snapshots done
in PB. (1)

`_GMXMMPBSA_ligand_pb.mdout.#` sander output file containing energy components of all ligand snapshots done in
PB. (1)

`_GMXMMPBSA_complex_rism.out.#` rism3d.snglpnt output file containing energy components of all complex snap-
shots done with 3D-RISM (1)

`_GMXMMPBSA_receptor_rism.out.#` rism3d.snglpnt output file containing energy components of all receptor snap-
shots done with 3D-RISM (1)

`_GMXMMPBSA_ligand_rism.out.#` rism3d.snglpnt output file containing energy components of all ligand snapshots
done with 3D-RISM (1)

`_GMXMMPBSA_pbsanderoutput.junk.#` File containing the information dumped by sander.APBS to STDOUT. (1)

`_GMXMMPBSA_ligand_nm.out.#` Output file from mmpbsa_py_nabnmode that contains the entropy data for the ligand
for all snapshots. (1)

`_GMXMMPBSA_receptor_nm.out.#` Output file from mmpbsa_py_nabnmode that contains the entropy data for the
receptor for all snapshots. (1)

`_GMXMMPBSA_complex_nm.out.#` Output file from mmpbsa_py_nabnmode that contains the entropy data for the com-
plex for all snapshots. (1)

`_GMXMMPBSA_mutant_...` These files are analogs of the files that only start with `_GMXMMPBSA_` described above, but
instead refer to the mutant system of alanine scanning calculations.

`_GMXMMPBSA_*out.#` These files are thread-specific files. For serial simulations, only #=0 files are created. For
parallel, #=0 through NUM_PROC - 1 are created.

### Advanced Options
The default values for the various parameters as well as the inclusion of some variables over others in the
general MMPBSA.py input file were chosen to cover the majority of all MM/PB(GB)SA calculations that would
be attempted while maintaining maximum simplicity. However, there are situations in which MMPBSA.py may
appear to be restrictive and ill-equipped to address. Attempts were made to maintain the simplicity described above
while easily providing users with the ability to modify most aspects of the calculation easily and without editing
the source code.

`-make-mdins` This flag will create all of the mdin and input files used by sander and nmode so that additional
control can be granted to the user beyond the variables detailed in the input file section above. The files
created are _GMXMMPBSA_gb.mdin which controls GB calculation; _GMXMMPBSA_pb.mdin which controls the
PB calculation; _GMXMMPBSA_sander_nm_min.mdin which controls the sander minimization of snapshots to
be prepared for nmode calculations; and _GMXMMPBSA_nmode.in which controls the nmode calculation. If
no input file is specified, all files above are created with default values, and _GMXMMPBSA_pb.mdin is created
for AmberTools’s pbsa. If you wish to create a file for sander.APBS, you must include an input file with
“sander_apbs=1” specified to generate the desired input file. Note that if an input file is specified, only those
mdin files pertinent to the calculation described therein will be created!

`-use-mdins` This flag will prevent MMPBSA.py from creating the input files that control the vari-
ous calculations (_GMXMMPBSA_gb.mdin, _GMXMMPBSA_pb.mdin, _GMXMMPBSA_sander_nm_min.mdin, and
_GMXMMPBSA_nmode.in). It will instead attempt to use existing input files (though they must have those
names above!) in their place. In this way, the user has full control over the calculations performed, however
care must be taken. The mdin files created by MMPBSA.py have been tested and are (generally) known to
be consistent. Modifying certain variables (such as imin=5) may prevent the script from working, so this
should only be done with care. It is recommended that users start with the existing mdin files (generated by
the -make-mdins flag above), and add and/or modify parameters from there.

`-make-mdins` and `-use-mdins` are intended to give added flexibility to user input. If the MM/PBSA input file does
not expose a variable you require, you may use the -make-mdins flag to generate the MDIN files and then quit.
Then, edit those MDIN files, changing the variables you need to, then running gmx_MMPBSA with -use-mdins to
use those modified files.

`QM/MMGBSA` There are a lot of options for QM/MM calculations in sander, but not all of those options were
made available via options in the MMPBSA.py input file. In order to take advantage of these other options,
you’ll have to make use of the -make-mdins and -use-mdins flags as detailed above and change the resulting
_GMXMMPBSA_gb_qmmm_com/rec/lig.mdin files to fit your desired calculation. Additionally, MMPBSA.py
suffers all shortcomings of sander, one of those being that PB and QM/MM are incompatible. Therefore,
only QM/MMGBSA is a valid option right now.<|MERGE_RESOLUTION|>--- conflicted
+++ resolved
@@ -1,4 +1,4 @@
-# Installation
+# Install
 ## Requirements
 gmx_MMPBSA contains a module that allows for plotting the results. For this it requires the installation of PyQt5.
 
@@ -148,11 +148,9 @@
 startframe=5, endframe=21, verbose=2
 /
 &gb
-<<<<<<< HEAD
+igb=2, saltcon=0.150,
+/
 igb=2, saltcon=0.150
-=======
-igb=2, saltcon=0.150,
->>>>>>> 38c7b9cc
 /
 ```
 
@@ -184,11 +182,7 @@
 startframe=5, endframe=21, verbose=2
 /
 &gb
-<<<<<<< HEAD
 igb=2, saltcon=0.150
-=======
-igb=2, saltcon=0.150,
->>>>>>> 38c7b9cc
 /
 ```
 
@@ -231,25 +225,14 @@
                          File name forced to end in [.csv]. This file is only written when specified on the 
                          command-line. (default: None)
   -gui                  Open GUI plotting app when all calculations are finished (default: True)
-<<<<<<< HEAD
   -s                    Perform stability calculation. Only the complex parameters are required. If ligand is 
                          non-Protein (small molecule) type, then ligand *.mol2 file is required. In any other case 
                          receptor and ligand parameters will be ignored. See description bellow (default: False)
-=======
-
-Options:
-  These options specify explicit calculation type
-
-  -s                    Perform stability calculation. Only the complex parameters are required. If ligand is non-Protein
-                         (small molecule) type, then ligand *.mol2 file is required. In any other case receptor
-                         and ligand parameters will be ignored. (default: False)
->>>>>>> 38c7b9cc
 
 Complex:
   Complex files and info that are needed to perform the calculation. If the receptor and / or the ligand info is not 
    defined, we generate them from that of the complex.
 
-<<<<<<< HEAD
   -cs <Structure File>  Structure file of the bound complex. If it is Protein-Ligand (small molecule) complex, make 
                          sure that you define -lm option (default: None)
   -ci <Index File>      Index file of the bound complex. (default: None)
@@ -258,7 +241,6 @@
   -ct [TRJ [TRJ ...]]   Input trajectories of the complex. Make sure the trajectoiry is fitted and pbc have benn removed
                          Allowed formats: *.xtc (recommended), *.trr, *.pdb (specify as many as you'd like). 
                          (default: None)
-=======
   -cs <Structure File>  Structure file of the complex. If it is Protein-Ligand (small molecule) complex, make 
                          sure that you define -lm option. Allowed formats: *.tpr (recommended), *.pdb, *.gro (default: None)
   -ci <Index File>      Index file of the complex. (default: None)
@@ -266,7 +248,6 @@
                          group> <Ligand group>", e.g. -cg 1 13 (default: None)
   -ct [TRJ [TRJ ...]]   Input trajectories of the complex. Make sure the trajectoiry is fitted and pbc have been removed
                          Allowed formats: *.xtc (recommended), *.trr, *.pdb, *.gro (specify as many as you'd like). (default: None)
->>>>>>> 38c7b9cc
 
 Receptor:
   Receptor files and info that are needed to perform the calculation. If the receptor info is not defined, we generate it 
@@ -438,14 +419,14 @@
 + New input variable added
 ```
 `ligand_forcefield` Define the force field used to build Amber topology for small molecules. Make sure this force field
- is the same as the one used to parametrize the ligand for Gromacs (Default = 1). Allowed values are:
+ is the same as the one used in Gromacs (Default = 1). Allowed values are:
 * 1: gaff
 * 2: gaff2
 
 ```diff
 + New input variable added
 ```
-`solvated_trajectory` Define if it is necessary to clean the trajectories to leave only defined groups (Default = 1)
+`solvated_trajectory` Define if it is necessary to build a clean trajectory with no water and ions (Default = 1)
 * 0: Don’t
 * 1: Build clean trajectory
 
