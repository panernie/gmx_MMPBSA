---
template: main.html
title: The input file
---

# The input file

## Description

As `gmx_MMPBSA` is based on [MMPBSA.py][1], it uses an input file containing all the specification for the MM/PB(GB)
SA calculation. The input file is designed to be as syntactically similar to other programs in Amber as possible. 
The input file has the same namelist structure as both sander and pmemd. The allowed namelists are `&general`, `&gb`, 
`&pb`, `&rism`, `&alanine_scanning`, `&nmode`, and `&decomp`. The input variables recognized in each namelist are 
described below, but those in `&general` are typically variables that apply to all aspects of the calculation or 
parameters required for build amber topologies from GROMACS files. The &gb namelist is unique to Generalized Born 
calculations, `&pb` is unique to Poisson Boltzmann calculations, `&rism` is unique to 3D-RISM calculations, 
`&alanine_scanning` is unique to alanine scanning calculations, `&nmode` is unique to the normal mode calculations 
used to approximate vibrational entropies, and `&decomp` is unique to the decomposition scheme. All of the input 
variables are described below according to their respective namelists. Integers and floating point variables should 
be typed as-is while strings should be put in either single- or double-quotes. All variables should be set with 
`variable = value` and separated by commas. See several [examples][2] below. As you will see, several calculations 
can be performed in the same run (_i.e._ `&gb` and `&pb`, `&gb` and `&alanine_scanning`, `&pb` and `&decomp`, etc). 
Variables will usually be matched to the minimum number of characters required to uniquely identify that variable 
within that namelist. Variables require at least 4 characters to be matched unless that variable name has fewer than 4 
characters (in which case the whole variable name is required). For example, "star" in &general will match 
`startframe`. However, "stare" and "sta" will match nothing.

  [1]: https://pubs.acs.org/doi/10.1021/ct300418h
  [2]: #sample-input-files

### **`&general` namelist variables**

`assign_chainID` (Default = 0) 
:   Defines the chains ID assignment mode. _It is ignored when defining a reference structure
(recommended)_. If `assign_chainID = 1`, gmx_MMPBSA check if the structure has no chains ID and it is assigned according
to the structure[^1]. If `assign_chainID = 2`, `gmx_MMPBSA` assign the chains ID, exist or not, according to the
structure[^1] (can generate inconsistencies). If a `*.gro` file was used for complex structure
(`-cs` flag) and not reference structure was provided, `gmx_MMPBSA` assume `assign_chainID = 1`. 

    _New in v1.2.0_

  [^1]: _The chain ID is assigned according to two criteria: **terminal amino acids** and **residue numbering**. If
        both criteria or residue numbering changes are present, we assign a new chain ID. If there are terminal 
        amino acids but the numbering of the residue continues, we do not change the ID of the chain._


`debug_printlevel`
:   gmx_MMPBSA prints errors by raising exceptions, and not catching fatal errors. If `debug_printlevel` is
set to 0, then detailed tracebacks (effectively the call stack showing exactly where in the program the error occurred)
is suppressed, so only the error message is printed. If `debug_printlevel` is set to 1 or higher, all tracebacks are
printed, which aids in debugging of issues. (Default = 0) (Advanced Option)

    _Changed in v1.2.0: Now `gmx_MMPBSA` shows the command-line used to build AMBER topologies when 
    `debug_printlevel = 1` or higher_

`startframe` (Default = 1)
:   The frame from which to begin extracting snapshots from the full, concatenated trajectory comprised of
    every trajectory file placed on the command-line. This is always the first frame read.

`endframe` (Default = 9999999)
:   The frame from which to stop extracting snapshots from the full, concatenated trajectory comprised of every
    trajectory file supplied on the command-line. 

`qh_entropy` (Default = 0) 
:    It specifies whether to perform a quasi-harmonic entropy (QH) approximation with `ptraj` or not.
     
     * 0: Don’t
     * 1: perform QH

    _New in v1.4.2: Equivalent to (Deprecate) `entropy = 1`_

???+ warning "Deprecated in v1.4.2: It will be removed in next version (v1.5.0). Use `qh_entropy` or `interaction_entropy` instead"

    `entropy` (default = 0) 
    :    ~~It specifies whether to perform a quasi-harmonic entropy (QH) approximation with ptraj or the
         [Interaction Entropy (IE)][3] approximation. The allowed values are:~~
         
         * ~~0: Don’t~~
         * ~~1: perform QH~~
         * ~~2: perform IE~~

        _Deprecated since v1.4.2: Divided in `qh_entropy` and `interaction_entropy`_
    
        _Changed in v1.0.0: Include Interaction Entropy approximation_    

`interaction_entropy` (default = 0) 
:    It specifies whether to perform the [Interaction Entropy (IE)][3] approximation.
     
     * 0: Don’t
     * 1: perform IE

    !!! tip "Keep in mind"
        The Interaction Entropy method is dependent on the number of frames and the simulated time. Additionally, 
        the results may vary depending on the system flexibility or whether constraints were used or not in the MD 
        simulation. Please, consult this [paper][3] for further details

    _New in v1.4.2: Equivalent to (Deprecate) `entropy = 2`_

  [3]: https://pubs.acs.org/doi/abs/10.1021/jacs.6b02682


`ie_segment` (Default = 25)
:    Representative segment (in %), starting from the last frame, for the calculation of the
     Interaction Entropy, _e.g._: `ie_segment = 25` means that the last quartile of the total number of frames
     (`(endframe-startframe)/interval`) will be used to calculate the average Interaction Entropy.

    _New in v1.4.2_

???+ warning "Deprecated in v1.4.2: It will be removed in next version (v1.5.0). Use `ie_segment` instead"

    `entropy_seg` (Default = 25)
    :    ~~Representative segment (in %), starting from the `endframe`, for the calculation of the
         Interaction Entropy, _e.g._: `entropy_seg = 25` means that the last quartile of the total number of frames
         (`(endframe-startframe)/interval`) will be used to calculate the average Interaction Entropy. (Only
          if `entropy = 2`)~~
    
        _Deprecated since v1.4.2: Replaced by `ie_segment`_
        
        _New in v1.0.0_

???+ warning "Deprecated in v1.4.0: It will be removed in next version. Use `temperature` instead"
    
    `entropy_temp` (Default = 298.15)
    :    ~~Specify the temperature to calculate the entropy term `−TΔS` (Only if `entropy` = 2). Avoid inconsistencies 
          with defined internal temperature (298.15 K) when `nmode` is used.~~

`exp_ki` (Default = 0.0)
:   Specify the experimental Ki in nM for correlations analysis. If not defined or exp_ki = 0 then this system will be 
omitted in the correlation analysis

    _New in v1.4.0_

`gmx_path` 
:     Define an additional path to search for GROMACS executables. This path takes precedence over the path defined
      in the PATH variable. In these path the following executables will be searched: `gmx`, `gmx_mpi`, `gmx_d`,
      `gmx_mpi_d` (GROMACS > 5.x.x), `make_ndx`, `editconf` and `trjconv` (GROMACS 4.x.x)

    _New in v1.1.1_
    
`interval` (Default = 1)
:     The offset from which to choose frames from each trajectory file. For example, an interval of 2 will pull
      every 2nd frame beginning at startframe and ending less than or equal to endframe. 

`netcdf` (Default = 0)
:     Specifies whether or not to use NetCDF trajectories internally rather than writing temporary ASCII trajectory
      files. For very large trajectories, this could offer significant speedups, and requires less temporary space. 
      However, this option is incompatible with alanine scanning.

      * 0: Do NOT use temporary NetCDF trajectories
      * 1: Use temporary NetCDF trajectories

`overwrite_data` (Default = 0)
:   Defines whether the gmx_MMPBSA data will be overwritten. `gmx_MMPBSA` detects if the gmxMMPBSA data files exist 
    before copying them. This option allows the user to control the copy process and prevents the system from being 
    overloaded by copying files unnecessarily.

    * 0: don't
    * 1: overwrite gxmMMPBSA data if exist

    !!! tip Keep in mind
        We recommend activating this option with each new release because there may be changes and/or corrections in 
        the gmxMMPBSA data files.
    
    _New in v1.3.1_

`PBRadii` (Default = 3)
:   PBRadii to build amber topology files:

    * 1: bondi, recommended when igb = 7
    * 2: mbondi, recommended when igb = 1
    * 3: mbondi2, recommended when igb = 2 or 5
    * 4: mbondi3, recommended when igb = 8

`forcefields` (Default = "oldff/leaprc.ff99SB,leaprc.gaff")
:   Comma-separated list of force fields used to build Amber topologies. This variable is more flexible than the 
existing ones (`protein_forcefield` and `ligand_forcefield`). The goal of this variable is to provide convenient 
support for complex systems like this one: [5O8F](https://www.rcsb.org/3d-view/5o8f). It supports all force fields 
tested in `protein_forcefield` and `ligand_forcefield` variables:
    
    !!! inline end important "Keep in mind"
        * You don't need to define it when you use a topology. Please refer to the section 
          ["How gmx_MMPBSA works"](howworks.md#how-gmx_mmpbsa-works)
        * _This notation format is the one used in tleap._

    Protein and Nucleic Acids

    * "oldff/leaprc.ff99"
    * "oldff/leaprc.ff03"
    * "oldff/leaprc.ff99SB"
    * "oldff/leaprc.ff99SBildn"
    * "leaprc.protein.ff14SB"
    
    
    !!! inline end important "Keep in mind"
        * You don't need to define it when you use a topology or the ligand is protein-like type. Please refer to the 
        section ["How gmx_MMPBSA works"](howworks.md#how-gmx_mmpbsa-works)
        * _This notation format is the one used in tleap._

        `*` We create a new folder (named _gmxMMPBSA_) in each one of the Amber's parameter folders 
            ($AMBERHOME/dat/leap/[cmd, prep, lib, parm]/gmxMMPBSA). This way, we keep `gmx_MMPBSA` data separated from 
            Amber's.

    Organic molecules, Glycan and Zwitterionic amino acids

    * "leaprc.gaff"
    * "leaprc.gaff2"
    * "leaprc.GLYCAM_06j-1"    (_Compatible with amber12SB and later_)
    * "leaprc.GLYCAM_06EPb"    (_Compatible with amber12SB and later_)
    * "gmxMMPBSA/leaprc.GLYCAM_06h-1"    `*`(_Compatible with amber99SB and earlier_)
    * "gmxMMPBSA/leaprc.zaa99SB"    `*`(_Parameters for Zwitterionic amino acids. Compatible with amber 99SB_)
  
    !!! warning
        Be careful defining this variable since you can define two forces fields with a similar purpose which can 
        generate inconsistencies.    

    _New in v1.4.1_


???+ warning "Deprecated since v1.4.1: It will be removed in v1.5.0. Use `forcefields` instead"
   
    `protein_forcefield` (Default = "oldff/leaprc.ff99SB")
    :   Define the force field used to build Amber topology for proteins. Make sure this force field is the same as the 
        one used in GROMACS. Force fields tested:
    
        * "oldff/leaprc.ff99"
        * "oldff/leaprc.ff03"
        * "oldff/leaprc.ff99SB"
        * "oldff/leaprc.ff99SBildn"
        * "leaprc.protein.ff14SB"
    
        !!! important "Keep in mind"
            * You don't need to define it when you use a topology. Please refer to the section 
              ["How gmx_MMPBSA works"](howworks.md#how-gmx_mmpbsa-works)
            * _This notation format is the one used in tleap._
    
    
???+ warning "Deprecated since v1.4.1: It will be removed in v1.5.0. Use `forcefields` instead"
    
    `ligand_forcefield` (Default = "leaprc.gaff")
    :   Define the force field used to build Amber topology for small molecules or glycams. Make sure this force field 
        is the same as the one used for GROMACS . Force fields tested:
    
        * "leaprc.gaff"
        * "leaprc.gaff2"
        * "leaprc.GLYCAM_06j-1"    (Compatible with amber12SB and later)
        * "leaprc.GLYCAM_06EPb"    (Compatible with amber12SB and later)
        * "gmxMMPBSA/leaprc.GLYCAM_06h-1"    `*`(Included in gmx_MMPBSA package. Compatible with amber99SB and earlier)
        * "gmxMMPBSA/leaprc.zaa99SB"    `*`Parameters for Zwitterionic amino acids. (Included in gmx_MMPBSA package. 
                                           Compatible with amber 99SB)
      
        !!! important "Keep in mind"
            * You don't need to define it when you use a topology or the ligand is protein-like type. Please refer to the 
            section ["How gmx_MMPBSA works"](howworks.md#how-gmx_mmpbsa-works)
            * _This notation format is the one used in tleap._
    
            `*` We create a new folder (named _gmxMMPBSA_) in each one of the Amber's parameter folders 
                ($AMBERHOME/dat/leap/[cmd, prep, lib, parm]/gmxMMPBSA). This way, we keep `gmx_MMPBSA` data separated from 
                Amber's.


`ions_parameters` (Default = 1)
:   Define ions parameters to build the Amber topology. 

    * 1: frcmod.ions234lm_126_tip3p
    * 2: frcmod.ions234lm_iod_tip4pew
    * 3: frcmod.ions234lm_iod_spce
    * 4: frcmod.ions234lm_hfe_spce
    * 5: frcmod.ions234lm_126_tip4pew
    * 6: frcmod.ions234lm_126_spce
    * 7: frcmod.ions234lm_1264_tip4pew
    * 8: frcmod.ions234lm_1264_tip3p
    * 9: frcmod.ions234lm_1264_spce
    * 10: frcmod.ions234lm_iod_tip3p
    * 11: frcmod.ions234lm_hfe_tip4pew
    * 12: frcmod.ions234lm_hfe_tip3p

    !!! important "Keep in mind"
        * You don't need to define it when you use a topology. Please refer to the section 
          ["How gmx_MMPBSA works"](howworks.md#how-gmx_mmpbsa-works)   
        * This notation is simpler since these parameter files are generally the same for all systems

`sys_name` (Default = None) (Optional)
:   Define the System Name. This is useful when trying to analyze several systems at the same time or calculating 
the correlation between the predicted and the experimental energies. If the name is not defined, one will be 
assigned when loading it in gmx_MMPBSA_ana according to the order in this is done.

    !!! tip 
        The definition of the system name is entirely optional, however it can provide a better clarity during 
        the results analysis. All files associated with this system will be saved using its name.

    _New in v1.4.0_   

`solvated_trajectory` (Default = 1)
:   Define if it is necessary to build a clean trajectory with no water and ions
    
    * 0: Don’t
    * 1: Build clean trajectory

    _New in v1.3.0_

`temperature` (Default = 298.15)  
: Specify the temperature to calculate experimental ΔG from Ki and the Interaction Entropy (Only if `entropy` = 2). 
Avoid inconsistencies with defined internal temperature (298.15 K) when `nmode` or `qh` are used.  

    !!! warning "Keep in mind"
        Note that the `nmode` as `qh` model to calculate the entropy term are parameterized and will only work at 298.15 K
   
    _New in v1.4.0: Replace `entropy_temp`_   

`use_sander` (Default = 0)
:   use sander for energy calculations, even when `mmpbsa_py_energy` will suffice
    
    * 0: Use `mmpbsa_py_energy` when possible
    * 1: Always use sander

    !!! note
        Sander is always used when building the Amber topology from a Gromacs topology. This, because the conversion 
        can generate parameters that are not recognized by `mmpbsa_py_energy` 

`verbose` (Default = 1)
:   The variable that specifies how much output is printed in the output file. There are three allowed values:

    * 0: print difference terms
    * 1: print all complex, receptor, and ligand terms
    * 2: also print bonded terms if one trajectory is used

### **`&gb` namelist variables**

`ifqnt` (Default = 0)
:   Specifies whether a part of the system is treated with quantum mechanics.
    
    * 1: Use QM/MM
    * 0: Potential function is strictly classical 

    !!! note
        This functionality requires `sander`

`igb` (Default = 5)
:   Generalized Born method to use (seeSection 4).  Allowed values are 1, 2, 5, 7 and 8

    !!! note
        All models are now available with both `mmpbsa_py_energy` and `sander`

`qm_residues`
:   Complex residues to treat with quantum mechanics. All residues treated with quantum mechanics in the complex 
    must be treated with quantum mechanics in the receptor or ligand to obtain meaningful results. This notation is 
    the same used for `print_res` variable 

    Notation: [ `CHAIN`/(`RESNUM` or `RESNUM-RESNUM`) ]
    :    Treat with quantum mechanics residues individual or ranges. This notation also supports insertion codes, in 
    which case you must define them individually

    !!! example
        `qm_residues="A/1,3-10,15,100"` This treat with quantum mechanic Chain A residues 1, 3 through 10, 15, and 
        100 from the complex topology file and the corresponding residues in either the ligand and/or receptor 
        topology files.

        Suppost that we can have the following sequence: A:LEU:5, A:GLY:6:A, A:THR:6:B, A:SER:6:C A:ASP:6D, A:ILE:7
        
        === "Right notation"
            
            **Ranges selection**
            :   `qm_residues="A/5-7` Will treat with quantum mechanic all mentioned residues because all residues with 
            insertion code are contained in the range
            
            **Individual selection**
            :   `qm_residues="A/5,6:B,6:C,7` Will treat with quantum mechanic all mentioned residues except the 
            residues A:6:A and A:6:D
            
            **Multiple chain selection**
            :   `qm_residues="A/5-10,100 B/34,56` Will treat with quantum mechanic residues 3 through 10, 100 from 
            chain A and residues 34 and 56 from Chain B.

        === "Wrong notation"
            `qm_residues="A/5-6B,6D-7` Will end in error.



`intdiel` (Default = 1.0)
:   Define Internal dielectric constant without use external *.mdin file

`qm_theory` 
:   Which semi-empirical Hamiltonian should be used for the quantum calculation. See its description in the QM/MM
    section of the manual for options.

    !!! danger
         No default, this must be specified if QM/MM calculations are going to be performed.

`qmcharge_com` (Default = 0)
:   The charge of the quantum section for the complex.

`qmcharge_lig` (Default = 0)
:   The charge of the quantum section of the ligand.

`qmcharge_rec` (Default = 0)
:   The charge of the quantum section for the receptor.

`qmcut` (Default = 9999.0)
:   The cutoff for the qm/mm charge interactions.

`saltcon` (Default = 0.0)
:   Salt concentration in Molarity.

`surfoff` (Default 0.0)
:   Offset to correct (by addition) the value of the non-polar contribution to the solvation free energy term

`surften` (Default = 0.0072)
:   Surface tension value. Units in kcal/mol/Å^2^

`molsurf` (Default 0)
:   Define the algorithm to calculate the surface area for the nonpolar solvation termWhen
    
    * 0: LCPO (Linear Combination of Pairwise Overlaps)
    * 1: molsurf algorithm

`probe` (Default = 1.4)
:   Radius of the probe molecule (supposed to be the size of a solvent molecule), in Angstroms, to use when
    determining the molecular surface. 
    
    !!! note
        only applicable when `molsurf` is set to 1

`msoffset` (Default = 0) 
:   Offset to apply to the individual atomic radii in the system when calculating the `molsurf` surface. See the
    description of the `molsurf` action command in [cpptraj][4]. 
    
  [4]: https://ambermd.org/doc12/Amber20.pdf#chapter.32

### **`&pb` namelist variables**

`inp` (Default = 2) 
:   Option to select different methods to compute non-polar solvation free energy.

    * 0: No non-polar solvation free energy is computed
    * 1: The total non-polar solvation free energy is modeled as a single term linearly proportional to the solvent
      accessible surface area, as in the PARSE parameter set, that is, if INP = 1, USE_SAV must be equal to 0.
    * 2: The total non-polar solvation free energy is modeled as two terms: the cavity term and the dispersion term. The
      dispersion term is computed with a surface-based integration method closely related to the PCM solvent for quantum
      chemical programs. Under this framework, the cavity term is still computed as a term linearly proportional to the
      molecular solvent-accessible-surface area (SASA) or the molecular volume enclosed by SASA.

`cavity_offset` (Default = -0.5692)
:   Offset value used to correct non-polar free energy contribution.

    !!! note
        This is not used for `APBS`.

`cavity_surften` (Default = 0.0378  [ kcal/mol Å^2^ ] )
:   Surface tension. Unit conversion to kJ done automatically for `APBS`.

`exdi` (Default = 80.0)
:   External dielectric constant.

`indi` (Default = 1.0)
:   Internal dielectric constant.

`fillratio` (Default = 4.0)
:   The ratio between the longest dimension of the rectangular finite-difference grid and that of the solute.

`scale` (Default = 2.0)
:   Resolution of the Poisson Boltzmann grid. It is equal to the reciprocal of the grid spacing.

`istrng` (Default = 0.0)
:   Ionic strength in Molarity. It is converted to mM for `PBSA` and kept as M for `APBS`.

`linit` (Default = 1000) 
:   Maximum number of iterations of the linear Poisson Boltzmann equation to try

`prbrad` (Default = 1.4)
:   Solvent probe radius in Angstroms. Allowed values are 1.4 and 1.6

`radiopt` (Default = 1)
:   The option to set up atomic radii according to:

    * 0: the prmtop, or 
    * 1: pre-computed values 
    
    !!! warning
        `radiopt=0` is recommended which means using radii from the prmtop file for both the PB calculation and for 
        the NP. Check this [thread](http://archive.ambermd.org/201303/0548.html) and See Amber manual for more 
        complete description.

`sander_apbs` (Default = 0)
:   Option to use `APBS` for `PB` calculation instead of the built-in `PBSA` solver. This will work only through the
    `iAPBS` interface built into `sander.APBS`. Instructions for this can be found online at the iAPBS/APBS websites.
    
    * 0: Don’t use `APBS`
    * 1: Use `sander.APBS` 

`memopt` (Default = 0)
:   Turn on membrane protein support.

`emem` (Default = 1.0)
:   Membrane dielectric constant.

`mthick` (Default = 40.0)
:   Membrane thickness.

`mctrdz` (Default=0.0, use protein center as the membrane center)
:   Absolute membrane center in the z-direction.

`poretype` (Default=1)
:   Turn on the automatic membrane channel/pore finding method.

!!! note
    A more thorough description of these and other options can be found [here][5]. Please also note that the default 
    options have changed over time. For a detailed discussion of all related options on the quality of the 
    MM/PB(GB)SA calculations, please check this [publication][6].

  [5]: https://ambermd.org/doc12/Amber20.pdf#chapter.6
  [6]: https://onlinelibrary.wiley.com/doi/10.1002/jcc.24467

### **`&alanine_scanning` namelist variables**

`mutant_only`  (Default = 0)
:   Option to perform specified calculations only for the mutants. 

    * 0: Do mutant and original
    * 1: Do mutant only
    
    !!! note
        Note that all calculation details are controlled in the other namelists, though for alanine scanning to be 
        performed, the namelist must be included (blank if desired)

`mutant` (Default = "ALA") 
:   Defines the residue by which it is going to mutate. Allowed values are: `"ALA"` or `"A"` for Alanine scanning and 
    `"GLY"` or `"G"` for Glycine scanning.

    _Changed in v1.3.0: Change mol (receptor or ligand) by mutant aminoacid (ALA or GLY)_

`mutant_res` (Default = None. Most be defined)
:   Define the specific residue that is going to be mutated. Use the following format CHAIN:RESNUM (eg: 'A:350') or 
CHAIN:RESNUM:INSERTION_CODE if applicable (eg: "A:27:B"). 

    !!! important
        * Only one residue for mutation is supported!
        * We recommend using the reference structure (-cr) to ensure the perfect match between the selected residue in 
        the defined structure or topology 
        * This option allow `gmx_MMPBSA` to do the mutation. This way the user does not have to provide the mutant 
        topology
    
    _Changed in v1.4.0: Allow mutation in antibodies since it support insertion code notation_

`cas_intdiel` (Default = 0)
<<<<<<< HEAD
:   Defines if the dielectric constant (`intdiel`(GB)/`indi`(PB)) will be modified depending on the nature of the 
residue to be mutated. 
=======
:   The dielectric constant (`intdiel`) will be modified depending on the nature of the residue to be mutated. 
>>>>>>> ddb47e39
    
    * 0: Don’t
    * 1: Adaptative `intdiel` assignation

    !!! important
<<<<<<< HEAD
        * Works with the GB and PB calculation
        * It is ignored when `intdiel`(GB)/`indi`(PB) has been explicitly defined, that is, it is ignored if 
        `intdiel != 1.0`/`indi != 1.0` (default value)
=======
        * Only work with the GB calculation
        * It is ignored when `intdiel` has been explicitly defined, that is, it is ignored if `intdiel != 1.0` (default 
        value)
        * Dielectric constant values has been assigned according to [Yan et al., 2017][9]

  [9]: https://pubs.acs.org/doi/10.1021/acs.jcim.6b00734
>>>>>>> ddb47e39
    
    _New in v1.4.2_

`intdiel_nonpolar` (Default = 1)
<<<<<<< HEAD
:   Define the `intdiel`(GB)/`indi`(PB) value for nonpolar residues
=======
:   Define the `intdiel` value for nonpolar residues ('PHE', 'TRP', 'VAL', 'ILE', 'LEU', 'MET', 'PRO', 'CYX', 'ALA', 'GLY', 'PRO')
>>>>>>> ddb47e39
    
    _New in v1.4.2_

`intdiel_polar` (Default = 3)
<<<<<<< HEAD
:   Define the `intdiel`(GB)/`indi`(PB) value for polar residues
=======
:   Define the `intdiel` value for polar residues ('TYR', 'SER', 'THR', 'CYM', 'CYS', 'HIE', 'HID', 'ASN', 'GLN', 'ASH', 'GLH', 'LYN')
>>>>>>> ddb47e39
    
    _New in v1.4.2_

`intdiel_positive` (Default = 5)
<<<<<<< HEAD
:   Define the `intdiel`(GB)/`indi`(PB) value for positive charged residues
=======
:   Define the `intdiel` value for positive charged residues ('LYS', 'ARG', 'HIP')
>>>>>>> ddb47e39
    
    _New in v1.4.2_

`intdiel_negative` (Default = 5)
<<<<<<< HEAD
:   Define the `intdiel`(GB)/`indi`(PB) value for negative charged residues
=======
:   Define the `intdiel` value for negative charged residues ('GLU', 'ASP')
>>>>>>> ddb47e39
    
    _New in v1.4.2_

### **`&nmode` namelist variables**

`dielc` (Default = 1.0)
:   Distance-dependent dielectric constant 

`drms` (Default = 0.001)
:   Convergence criteria for minimized energy gradient.

`maxcyc` (Default = 10000)
:   Maximum number of minimization cycles to use per snapshot in sander.

`nminterval`[^2] (Default = 1)
:   Offset from which to choose frames to perform `nmode` calculations on

`nmendframe`[^2] (Default = 1000000)
:   Frame number to stop performing `nmode` calculations on 

`nmode_igb` (Default = 1)
:   Value for Generalized Born model to be used in calculations. Options are:
    
    * 0: Vacuum
    * 1: HCT GB model 

`nmode_istrng` (Default = 0.0)
:   Ionic strength to use in `nmode` calculations. Units are Molarity. Non-zero values are ignored if `nmode_igb`
    is 0 above. 

`nmstartframe`[^2]
:   Frame number to begin performing `nmode` calculations on 

  [^2]: _These variables will choose a subset of the frames chosen from the variables in the `&general` namelist. Thus,
        the "trajectory" from which snapshots will be chosen for `nmode` calculations will be the collection of 
        snapshots upon which the other calculations were performed._

### **`&decomp` namelist variables**

`csv_format`  (Default = 1 [CSV-formatted output file])
:   Print the decomposition output in a Comma-Separated-Variable (CSV) file. CSV files open natively in most
spreadsheets. 
    * If set to 1, this variable will cause the data to be written out in a CSV file, and standard error of the mean 
    will be calculated and included for all data. 
    * If set to 0, the standard, ASCII format will be used for the output file.

`dec_verbose` (Default = 0)
:   Set the level of output to print in the decomp_output file.

    * 0: DELTA energy, total contribution only
    * 1: DELTA energy, total, sidechain, and backbone contributions
    * 2: Complex, Receptor, Ligand, and DELTA energies, total contribution only
    * 3: Complex, Receptor, Ligand, and DELTA energies, total, sidechain, and backbone contributions

    !!! note
        If the values 0 or 2 are chosen, only the Total contributions are required, so only those will be printed to the
        mdout files to cut down on the size of the mdout files and the time required to parse them.

`idecomp`
:   Energy decomposition scheme to use:
    
    * 1: Per-residue decomp with 1-4 terms added to internal potential terms
    * 2: Per-residue decomp with 1-4 EEL added to EEL and 1-4 VDW added to VDW potential terms.
    * 3: Pairwise decomp with 1-4 terms added to internal potential terms
    * 4: Pairwise decomp with 1-4 EEL added to EEL and 1-4 VDW added to VDW potential terms

    !!! warning
        * No default. This must be specified!.

`print_res` (Default = "within 6")
:   Select residues from the complex to print. The default selection should be sufficient in most cases, however we 
have added several additional notations
    
    === "By Distance"
        Notation: [ `within` `distance` ]
        :   `within` corresponds to the keyword and `distance` to the maximum distance criterion in 
            Angstroms necessary to select the residues from both the receptor and the ligand

        !!! example
            `print_res="within 6"` Will print all residues within 6 Angstroms between receptor and 
            ligand including both.

    === "By distance with exclusion"
        Notation: [ `within` `distance` `not` (`receptor` or `ligand`) ]
        :   `within` corresponds to the keyword and `distance` to the maximum distance criterion in 
            Angstroms necessary to select the residues from both the receptor and the ligand omitting the selected 
            component ones
        
        !!! example
            `print_res="within 6 not lig"` Will print all residues within 6 Angstroms between receptor and 
            ligand omitting the ligand ones. 

    === "Amino acid selection"
        Notation: [ `CHAIN`/(`RESNUM` or `RESNUM-RESNUM`) ]
        :   Print residues individual or ranges. This notation also supports insertion codes, in which case you must 
            define them individually

        !!! example
            `print_res="A/1,3-10,15,100"` This will print Chain A residues 1, 3 through 10, 15, and 100 from the 
            complex topology file and the corresponding residues in either the ligand and/or receptor topology files.

            Suppost that we can have the following sequence: A:LEU:5, A:GLY:6:A, A:THR:6:B, A:SER:6:C A:ASP:6D, A:ILE:7
            
            === "Supported notation"
                
                **Ranges selection**
                :   `print_res="A/5-7` Will print all mentioned residues because all residues with insertion code are 
                    contained in the range
                
                **Individual selection**
                :   `print_res="A/5,6:B,6:C,7` Will print all mentioned residues except the residues A:6:A and A:6:D
                
                **Multiple chain selection**
                :   `print_res="A/5-10,100 B/34,56` Will print residues 3 through 10, 100 from chain A and residues 
                    34 and 56 from Chain B.

            === "Wrong notation"
                `print_res="A/5-6B,6D-7` Will end in error.

    === "All"

        Notation: `all`
        :   will print all residues. This option is often not recommended since most residues contribution is zero and 
            it is just going to be a waste of time and computational resources.

        !!! danger
            Using idecomp=3 or 4 (pairwise) with a very large number of printed residues and a large number of frames 
            can quickly create very, very large temporary mdout files. Large print selections also demand a large amount 
            of memory to parse the mdout files and write decomposition output file (~500 MB for just 250 residues, since 
            that’s 62500 pairs!) It is not unusual for the output file to take a significant amount of time to print if 
            you have a lot of data. This is most applicable to pairwise decomp, since the amount of data scales as  
            O(N^2^).
 
    !!! important
        We recommend using the reference structure (-cr) to ensure the perfect match between the selected residue in 
        the defined structure or topology 
        
    
    _Changed in v1.4.0: Improve residue selection_

### **`&rism` namelist variables**

???+ warning
    `3D-RISM` calculations are performed with the `rism3d.snglpnt` program built with AmberTools, written by Tyler 
    Luchko. It is the most expensive, yet most statistical mechanically rigorous solvation model available in 
    `MMPBSA.py`. See [Chapter 7][7] for a more thorough description of options and theory. 
    A list of references can be found there, too. One advantage of `3D-RISM` is that an arbitrary solvent can be chosen; 
    you just need to change the `xvvfile` specified on the command line (see [34.3.2][8]).

  [7]: https://ambermd.org/doc12/Amber20.pdf#chapter.7
  [8]: https://ambermd.org/doc12/Amber20.pdf#subsection.34.3.2

`buffer` (Default = 14 Å)
:   Minimum distance between solute and edge of solvation box. Specify this with `grdspc` below. Mutually exclusive
    with ng and solvbox. Set buffer < 0 if you wish to use `ng` and `solvbox`. 

`closure` (Default = "kh")
:   The approximation to the closure relation. Allowed choices are `kh` (Kovalenko-Hirata), `hnc` (Hypernetted- chain),
    or `psen` (Partial Series Expansion of order-n) where "n" is a positive integer (_e.g._, "pse3").

???+ warning "Deprecated"
    `closureorder` (Default = 1)
    :    The order at which the PSE-n closure is truncated if closure is specified as "pse" or "psen" (no integers).

`grdspc`(Default = 0.5 Å)
:   Grid spacing of the solvation box. Specify this with buffer above. Mutually exclusive with `ng` and `solvbox`.


`ng` 
:   Number of grid points to use in the x, y, and z directions. Used only if buffer < 0. Mutually exclusive with `buffer`
    and `grdspc` above, and paired with `solvbox` below. 

    !!! warning 
        No default, this must be set if buffer < 0. Define like "ng=1000,1000,1000"

`polardecomp` (Default = 0)
:   Decompose the solvation free energy into polar and non-polar contributions. Note that this will increase 
    computation time by roughly 80%. 
    
    * 0: Don’t decompose solvation free energy. 
    * 1: Decompose solvation free energy. 

`rism_verbose` (Default = 0)
:   Level of output in temporary RISM output files. May be helpful for debugging or following convergence. 

    * 0: just print the final result
    * 1: additionally prints the total number of iterations for each solution
    * 2: additionally prints the residual for each iteration and details of the MDIIS solver


`solvbox`
:   Length of the solvation box in the x, y, and z dimensions. Used only if buffer < 0. Mutually exclusive with
    `buffer` and `grdspc` above, and paired with `ng` above. 

    !!! warining 
        No default, this must be set if buffer < 0. Define like "solvbox=20,20,20"

`solvcut`  (Default = buffer )
:   Cutoff used for solute-solvent interactions. The default is the value of buffer. Therefore, if you set `buffer` < 
    0 and specify `ng` and `solvbox` instead, you must set `solvcut` to a nonzero value, or the program will quit in 
    error.

`thermo` (Default = "std")
:   Which thermodynamic equation you want to use to calculate solvation properties. Options are "std", "gf", or 
    "both" (case-INsensitive). "std" uses the standard closure relation, "gf" uses the Gaussian Fluctuation 
    approximation,and "both" will print out separate sections for both. . 
    
    !!! note
        Note that all data are printed out for each RISM simulation, so no choice is any more computationally demanding 
        than another. Also, you can change this option and use the -rewrite-output flag to obtain a different 
        printout after-the-fact.

`tolerance` (Default = 1e-5)
:   Upper bound of the precision requirement used to determine convergence of the self-consistent solution. This has 
    a strong effect on the cost of 3D-RISM calculations. 

## Sample input files

!!! tip
    You can refer to the [examples](examples/3D-RISM/README.md) to understand the input file in a practical way.

### GB and PB

``` linenums="1"
Sample input file for GB and PB calculation building the Amber topologies
from structures. Please refer to the section "How gmx_MMPBSA works"

&general
startframe=5, endframe=100, interval=5, verbose=2, 
protein_forcefield="oldff/leaprc.ff99SB", ligand_forcefield="leaprc.gaff"
/

&gb
igb=5, saltcon=0.150,
/

&pb
istrng=0.15, fillratio=4.0
/
```

### Alanine scanning

``` linenums="1"
Sample input file for Alanine scanning

&general
startframe=5, endframe=21, verbose=2, interval=1,
protein_forcefield="oldff/leaprc.ff99SB", PBRadii=4
/

&gb
igb=8, saltcon=0.150, intdiel=10
/

&alanine_scanning
mutant='ALA'
mutant_res='B:12'
/
```

### Entropy

``` linenums="1"
Sample input file for entropy calculations

&general
startframe=5, endframe=21, verbose=2, interval=1,
# `entropy` variable control whether to perform a quasi-harmonic entropy (QH)
# approximation or the Interaction Entropy (IE)
# (https://pubs.acs.org/doi/abs/10.1021/jacs.6b02682) approximation
protein_forcefield="oldff/leaprc.ff99SB", entropy=2, entropy_seg=25,
temperature=298
/

&gb
igb=2, saltcon=0.150,
/

uncomment the next 4 lines for normal mode calculations
#&nmode
#nmstartframe=5, nmendframe=21, nminterval=2,
#maxcyc=50000, drms=0.0001,
#/
```

### Decomposition analysis

```
Sample input file with decomposition analysis
Make sure to include at least one residue from both the receptor
and ligand in the print_res mask of the &decomp section.
http://archive.ambermd.org/201308/0075.html

&general
startframe=5, endframe=21, interval=1,
/

&gb
igb=5, saltcon=0.150,
/

&decomp
idecomp=2, dec_verbose=3,
# This will print all residues that are less than 4 angstroms between
# the receptor and the ligand
print_res="within 4"
/
```

### QM/MMGBSA

```
Sample input file for QM/MMGBSA

&general
startframe=5, endframe=100, interval=5,
/

&gb
igb=5, saltcon=0.100, ifqnt=1, qmcharge_com=0,
qm_residues="B/240-251", qm_theory="PM3"
/
```

### MM/3D-RISM

```
Sample input file for MM/3D-RISM

&general
startframe=20, endframe=100, interval=5,
/

&rism
polardecomp=1, thermo="gf"
/
```

### MMPBSA with membrane proteins

```
Sample input file for MMPBSA with membrane proteins

&general
startframe=1, endframe=100, interval=1, 
debug_printlevel=2, use_sander=1,
/

&pb
radiopt=0, indi=20.0, istrng=0.150, fillratio=1.25, ipb=1, 
nfocus=1, bcopt=10, eneopt=1, cutfd=7.0, cutnb=99.0, npbverb=1,
solvopt=2, inp=2, memopt=1, emem=7.0, mctrdz=-10.383, 
mthick=36.086, poretype=1, maxarcdot=15000
/
```

!!! info
    Comments are allowed by placing a # at the beginning of the line (whites-space are ignored). Variable 
    initialization may span multiple lines. In-line comments (_i.e._, putting a # for a comment after a variable is 
    initialized in the same line) is not allowed and will result in an input error. Variable declarations must be 
    comma-delimited, though all whitespace is ignored. Finally, all lines between namelists are ignored, so comments can
    be added before each namelist without using #.<|MERGE_RESOLUTION|>--- conflicted
+++ resolved
@@ -542,65 +542,41 @@
     _Changed in v1.4.0: Allow mutation in antibodies since it support insertion code notation_
 
 `cas_intdiel` (Default = 0)
-<<<<<<< HEAD
-:   Defines if the dielectric constant (`intdiel`(GB)/`indi`(PB)) will be modified depending on the nature of the 
-residue to be mutated. 
-=======
-:   The dielectric constant (`intdiel`) will be modified depending on the nature of the residue to be mutated. 
->>>>>>> ddb47e39
+:   The dielectric constant (`intdiel`(GB)/`indi`(PB)) will be modified depending on the nature of the residue to be 
+mutated. 
     
     * 0: Don’t
     * 1: Adaptative `intdiel` assignation
 
     !!! important
-<<<<<<< HEAD
-        * Works with the GB and PB calculation
+        * Works with the GB and PB calculations
         * It is ignored when `intdiel`(GB)/`indi`(PB) has been explicitly defined, that is, it is ignored if 
-        `intdiel != 1.0`/`indi != 1.0` (default value)
-=======
-        * Only work with the GB calculation
-        * It is ignored when `intdiel` has been explicitly defined, that is, it is ignored if `intdiel != 1.0` (default 
-        value)
+        `intdiel != 1.0`/`indi != 1.0` (default values)
         * Dielectric constant values has been assigned according to [Yan et al., 2017][9]
 
   [9]: https://pubs.acs.org/doi/10.1021/acs.jcim.6b00734
->>>>>>> ddb47e39
     
     _New in v1.4.2_
 
 `intdiel_nonpolar` (Default = 1)
-<<<<<<< HEAD
-:   Define the `intdiel`(GB)/`indi`(PB) value for nonpolar residues
-=======
-:   Define the `intdiel` value for nonpolar residues ('PHE', 'TRP', 'VAL', 'ILE', 'LEU', 'MET', 'PRO', 'CYX', 'ALA', 'GLY', 'PRO')
->>>>>>> ddb47e39
+:   Define the `intdiel`(GB)/`indi`(PB) value for nonpolar residues (`PHE`, `TRP`, `VAL`, `ILE`, `LEU`, `MET`, `PRO`,
+`CYX`, `ALA`, `GLY`, `PRO`)
     
     _New in v1.4.2_
 
 `intdiel_polar` (Default = 3)
-<<<<<<< HEAD
-:   Define the `intdiel`(GB)/`indi`(PB) value for polar residues
-=======
-:   Define the `intdiel` value for polar residues ('TYR', 'SER', 'THR', 'CYM', 'CYS', 'HIE', 'HID', 'ASN', 'GLN', 'ASH', 'GLH', 'LYN')
->>>>>>> ddb47e39
+:   Define the `intdiel`(GB)/`indi`(PB) value for polar residues (`TYR`, `SER`, `THR`, `CYM`, `CYS`, `HIE`, `HID`, 
+`ASN`, `GLN`, `ASH`, `GLH`, `LYN`)
     
     _New in v1.4.2_
 
 `intdiel_positive` (Default = 5)
-<<<<<<< HEAD
-:   Define the `intdiel`(GB)/`indi`(PB) value for positive charged residues
-=======
-:   Define the `intdiel` value for positive charged residues ('LYS', 'ARG', 'HIP')
->>>>>>> ddb47e39
+:   Define the `intdiel`(GB)/`indi`(PB) value for positive charged residues (`LYS`, `ARG`, `HIP`)
     
     _New in v1.4.2_
 
 `intdiel_negative` (Default = 5)
-<<<<<<< HEAD
-:   Define the `intdiel`(GB)/`indi`(PB) value for negative charged residues
-=======
-:   Define the `intdiel` value for negative charged residues ('GLU', 'ASP')
->>>>>>> ddb47e39
+:   Define the `intdiel`(GB)/`indi`(PB) value for negative charged residues (`GLU`, `ASP`)
     
     _New in v1.4.2_
 
